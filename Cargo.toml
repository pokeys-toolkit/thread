--- conflicted
+++ resolved
@@ -11,11 +11,7 @@
 readme = "README.md"
 
 [dependencies]
-<<<<<<< HEAD
-pokeys-lib = "0.18.0"
-=======
 pokeys-lib = "0.19.0"
->>>>>>> 93941605
 thiserror = "1.0.40"
 log = "0.4.17"
 crossbeam-channel = "0.5.8"
